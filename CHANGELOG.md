--- conflicted
+++ resolved
@@ -1,4 +1,3 @@
-<<<<<<< HEAD
 # Change Log
 
 All notable changes to this project will be documented in this file.
@@ -9,8 +8,23 @@
 
 **Added**
 
-* Support for session persistence. If a Set-Cookie HTTP header is present  the SDK will set a Cookie header using the requested session value
+* Support for session persistence. If a recognized Set-Cookie HTTP header is present the SDK will set a Cookie header using the requested session value
 
+* Added NoSQLClient.precacheAuth() API to pre-create authorization signature
+before starting database operations, thus avoiding possible timeout errors
+when using Instance Principal.
+
+**Changed**
+
+* Auto-renew Instance Principal security token in the background in advance of
+expiration.
+* When returning authorization information, make sure security token is valid
+(or refresh it) thus avoiding retry on invalid authorization error.
+
+**Fixed**
+
+* Fixed a bug where queryIterable API was throwing TypeError when called
+without *opt* parameter.
 
 ## 5.3.0 = 2022-02-18
 
@@ -127,147 +141,4 @@
 **Removed**
 
 * Support for Thrift-based proxy.
-* Support for old APIs.
-=======
-# Change Log
-
-All notable changes to this project will be documented in this file.
-
-The format is based on [Keep a Changelog](http://keepachangelog.com/).
-
-## Unpublished
-
-**Added**
-
-* Added NoSQLClient.precacheAuth() API to pre-create authorization signature
-before starting database operations, thus avoiding possible timeout errors
-when using Instance Principal.
-
-**Changed**
-
-* Auto-renew Instance Principal security token in the background in advance of
-expiration.
-* When returning authorization information, make sure security token is valid
-(or refresh it) thus avoiding retry on invalid authorization error.
-
-**Fixed**
-
-* Fixed a bug where queryIterable API was throwing TypeError when called
-without *opt* parameter.
-
-## 5.3.0 = 2022-02-18
-
-**Added**
-
-* Added new regions for cloud service: LIN, MTZ, VCP, BRS, UKB.
-* Added Instance Principal with Delegation Token feature.
-* Added NoSQLClient.queryIterable() API to iterate over query results using
-for-await-of loop.
-* Cloud only: support for on-demand tables
-* Changes to TableLimits and addition of CapacityMode to specify on-demand tables
-* Existing row modification is made available in results when the operation fails
-  and the previous row is requested
-* Modification time is made available in get operations
-* On-premise only: support for setting Durability in write operations
-* Added Durability class and methods to set Durability
-
-**Changed**
-
-* Changes to allow the driver to work in the browser environment.
-* The SDK now detects the version of the server it's connected to  and adjusts its capabilities to match. This allows the SDK to communicate with servers that may only support an earlier protocol version, with the corresponding feature restrictions
-
-## 5.2.4 - 2021-06-29
-
-**Added**
-
-* Driver-side rate limiting support.
-* Added new regions and new realm OC8 for the cloud service.
-* Differentiate between SQL NULL and JSON NULL by using undefined for SQL NULL
-and null for JSON NULL.
-
-**Fixed**
-
-* Fixed an issue where lib/query/receive.js was requiring NoSQLClient creating
-circular dependency.
-* Fixed an issue in on-prem authorization provider where incorrect
-authorization header was passed to renew and logout requests.
-* Fixed an issue with auto-renew functionality in on-prem authorization
-provider.  Set auto-renew to true by default to match the Java driver.
-* Make sure equal but differently represented numeric values yield the same
-result record for group by and distinct queries.
-* Minor error handling issue in query code.
-
-**Changed**
-
-* Change default timeout to infinity (no timeout) for forCompletion API as
-well as table and admin DDL APIs when called with complete:true option.  This
-is to handle potentially long running DDL operations.  Set default timeout to
-30 seconds for admin list APIs (listNamespaces, listUsers, listRoles).
-* In IAM code, make clear distinctions on what profiles are instantiated
-depending on the properties provided in auth.iam.  Treat erroneously provided
-null or undefined values as invalid instead on falling back on default OCI
-config file authentication.  Made error messages more clear as to what
-property is missing or invalid.
-* Use promise-based implementation of lib/http_client.js and all calling code
-instead of callback-based implementation.
-* Split lib/ops.js into several files in a separate subdirectory.
-* Enable hostname verification for secure connections by default.
-
-## 5.2.3 - 2020-08-14
-
-**Added**
-
-* Added support for two new regions.
-* Resource Principal Support.
-* Instance Principal Support.
-* Generalized sorting in queries.  Support for order by, group by and distinct
-without indexes.
-
-**Changed**
-
-* Allow unit tests to use --kv option to test against older kvstore releases.
-* Use mock-fs for IAM unit tests to avoid creating temporary test files.
-* Minor reorganization and fixes, split error.js into two files.
-
-**Fixed**
-
-* Fixed a problem in on-prem authorization provider when using "credentials"
-property in the kvstore auth config.
-* Fixed some unit tests failures due to absense of default OCI config file.
-* Fixed an issue where forCompletion() or forTableState() would fail before
-its timeout because of retryable error.
-* Fixed some doc typos.
-
-## 5.2.2 - 2020-05-06
-
-**Added**
-
-* Support for using region from OCI config file if present.
-* Support for NoSQLClient no-argument constructor if region is present in
-default OCI config file.
-* Updated dependencies to require Node.js 12
-
-## 5.2.0 - 2020-02-05
-
-**Added**
-
-* Support for the Oracle NoSQL Database Cloud Service
-
-## 5.1.0 - 2019-09-04
-
-**Added**
-
-* Support for On-Premise Oracle NoSQL Database through HTTP proxy instead of
-Thrift-based proxy.
-* New Promise-based APIs in keeping with the latest Node.js/JavaScript
-features.
-* Support for sorted/ordered multi-shard queries.
-* Support for multi-shard aggregation.
-* Support for geo-spacial queries such as geo_near().
-* Support for Identity Columns.
-
-**Removed**
-
-* Support for Thrift-based proxy.
-* Support for old APIs.
->>>>>>> 2bc10e52
+* Support for old APIs.